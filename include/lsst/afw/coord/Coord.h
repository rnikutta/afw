--- conflicted
+++ resolved
@@ -75,25 +75,16 @@
 
     Coord(lsst::afw::geom::Point2D const &p2d, lsst::afw::geom::AngleUnit unit = lsst::afw::geom::degrees, double const epoch = 2000.0);
     Coord(lsst::afw::geom::Point3D const &p3d, double const epoch = 2000.0,
-<<<<<<< HEAD
+          bool normalize=true,
           lsst::afw::geom::Angle const defaultLongitude = lsst::afw::geom::Angle(0.));
     Coord(lsst::afw::geom::Angle const ra, lsst::afw::geom::Angle const dec, double const epoch = 2000.0);
-=======
-          double const defaultLongitude=0.0, bool normalize=true);
-    // ra,dec in degrees.
-    Coord(double const ra, double const dec, double const epoch = 2000.0);
->>>>>>> 6a8824e1
     Coord(std::string const ra, std::string const dec, double const epoch = 2000.0);
     Coord();
     virtual ~Coord() {}
 
     virtual Coord::Ptr clone() const { return Coord::Ptr(new Coord(*this)); }
     
-<<<<<<< HEAD
-    void reset(lsst::afw::geom::Angle const longitude, lsst::afw::geom::Angle const latitude, double const epoch = 2000.0);
-=======
-    virtual void reset(double const longitude, double const latitude, double const epoch = 2000.0);
->>>>>>> 6a8824e1
+    virtual void reset(lsst::afw::geom::Angle const longitude, lsst::afw::geom::Angle const latitude, double const epoch = 2000.0);
 
     double getEpoch() const { return _epoch; }
 
@@ -159,27 +150,16 @@
 public:
     typedef boost::shared_ptr<IcrsCoord> Ptr;
 
-<<<<<<< HEAD
     IcrsCoord(lsst::afw::geom::Point2D const &p2d, lsst::afw::geom::AngleUnit unit = lsst::afw::geom::degrees) : Coord(p2d, unit, 2000.0) {}
-    IcrsCoord(lsst::afw::geom::Point3D const &p3d, lsst::afw::geom::Angle const defaultLongitude = lsst::afw::geom::Angle(0.)) :
-        Coord(p3d, 2000.0, defaultLongitude) {}
+    IcrsCoord(lsst::afw::geom::Point3D const &p3d, bool normalize=true, lsst::afw::geom::Angle const defaultLongitude = lsst::afw::geom::Angle(0.)) :
+        Coord(p3d, 2000.0, normalize, defaultLongitude) {}
     IcrsCoord(lsst::afw::geom::Angle const ra, lsst::afw::geom::Angle const dec) : Coord(ra, dec, 2000.0) {}
-=======
-    IcrsCoord(lsst::afw::geom::Point2D const &p2d, CoordUnit unit = DEGREES) : Coord(p2d, unit, 2000.0) {}
-    IcrsCoord(lsst::afw::geom::Point3D const &p3d, double const defaultLongitude=0.0, bool normalize=true) :
-        Coord(p3d, 2000.0, defaultLongitude, normalize) {}
-    IcrsCoord(double const ra, double const dec) : Coord(ra, dec, 2000.0) {}
->>>>>>> 6a8824e1
     IcrsCoord(std::string const ra, std::string const dec) : Coord(ra, dec, 2000.0) {}
     IcrsCoord() : Coord() {}
 
     virtual Coord::Ptr clone() const { return IcrsCoord::Ptr(new IcrsCoord(*this)); }
     
-<<<<<<< HEAD
-    void reset(lsst::afw::geom::Angle const longitude, lsst::afw::geom::Angle const latitude);
-=======
-    virtual void reset(double const longitude, double const latitude);
->>>>>>> 6a8824e1
+    virtual void reset(lsst::afw::geom::Angle const longitude, lsst::afw::geom::Angle const latitude);
     
     lsst::afw::geom::Angle getRa() const         { return getLongitude(); }   
     lsst::afw::geom::Angle getDec() const        { return getLatitude(); }    
@@ -205,17 +185,11 @@
     
     Fk5Coord(lsst::afw::geom::Point2D const &p2d, lsst::afw::geom::AngleUnit unit = lsst::afw::geom::degrees, double const epoch = 2000.0) :
         Coord(p2d, unit, epoch) {}
-<<<<<<< HEAD
     Fk5Coord(lsst::afw::geom::Point3D const &p3d, double const epoch = 2000.0,
-        lsst::afw::geom::Angle const defaultLongitude= lsst::afw::geom::Angle(0.)) :
-        Coord(p3d, epoch, defaultLongitude) {}
+             bool normalize=true,
+             lsst::afw::geom::Angle const defaultLongitude= lsst::afw::geom::Angle(0.)) :
+        Coord(p3d, epoch, normalize, defaultLongitude) {}
     Fk5Coord(lsst::afw::geom::Angle const ra, lsst::afw::geom::Angle const dec, double const epoch = 2000.0) : 
-=======
-    Fk5Coord(lsst::afw::geom::Point3D const &p3d, double const epoch = 2000.0, bool normalize=true,
-             double const defaultLongitude=0.0) :
-        Coord(p3d, epoch, normalize, defaultLongitude) {}
-    Fk5Coord(double const ra, double const dec, double const epoch = 2000.0) : 
->>>>>>> 6a8824e1
         Coord(ra, dec, epoch) {}
     Fk5Coord(std::string const ra, std::string const dec, double const epoch = 2000.0) :
         Coord(ra, dec, epoch) {}
@@ -253,28 +227,17 @@
     
     typedef boost::shared_ptr<GalacticCoord> Ptr;
     
-<<<<<<< HEAD
     GalacticCoord(lsst::afw::geom::Point2D const &p2d, lsst::afw::geom::AngleUnit unit = lsst::afw::geom::degrees) : Coord(p2d, unit) {}
-    GalacticCoord(lsst::afw::geom::Point3D const &p3d, lsst::afw::geom::Angle const defaultLongitude= lsst::afw::geom::Angle(0.)) :
-        Coord(p3d, defaultLongitude) {}
+    GalacticCoord(lsst::afw::geom::Point3D const &p3d,
+                  bool normalize=true, lsst::afw::geom::Angle const defaultLongitude= lsst::afw::geom::Angle(0.)) :
+        Coord(p3d, normalize, defaultLongitude) {}
     GalacticCoord(lsst::afw::geom::Angle const l, lsst::afw::geom::Angle const b) : Coord(l, b) {}
-=======
-    GalacticCoord(lsst::afw::geom::Point2D const &p2d, CoordUnit unit = DEGREES) : Coord(p2d, unit) {}
-    GalacticCoord(lsst::afw::geom::Point3D const &p3d,
-                  double const defaultLongitude=0.0, bool normalize=true) :
-        Coord(p3d, defaultLongitude, normalize) {}
-    GalacticCoord(double const l, double const b) : Coord(l, b) {}
->>>>>>> 6a8824e1
     GalacticCoord(std::string const l, std::string const b) : Coord(l, b) {}
     GalacticCoord() : Coord() {}
 
     virtual Coord::Ptr clone() const { return GalacticCoord::Ptr(new GalacticCoord(*this)); }
 
-<<<<<<< HEAD
-    void reset(lsst::afw::geom::Angle const longitude, lsst::afw::geom::Angle const latitude);
-=======
-    virtual void reset(double const longitude, double const latitude);
->>>>>>> 6a8824e1
+    virtual void reset(lsst::afw::geom::Angle const longitude, lsst::afw::geom::Angle const latitude);
     
     virtual std::pair<std::string, std::string> getCoordNames() const {
         return std::pair<std::string, std::string>("L", "B");
@@ -307,14 +270,10 @@
         double const epoch = 2000.0) :
         Coord(p2d, unit, epoch) {}
     EclipticCoord(lsst::afw::geom::Point3D const &p3d, double const epoch = 2000.0,
-<<<<<<< HEAD
-                  lsst::afw::geom::Angle const defaultLongitude= lsst::afw::geom::Angle(0.)) : Coord(p3d, epoch, defaultLongitude) {}
+                  bool normalize=true,
+                  lsst::afw::geom::Angle const defaultLongitude= lsst::afw::geom::Angle(0.)) :
+        Coord(p3d, epoch, normalize, defaultLongitude) {}
     EclipticCoord(lsst::afw::geom::Angle const lambda, lsst::afw::geom::Angle const beta, double const epoch = 2000.0) : 
-=======
-                  double const defaultLongitude=0.0, bool normalize=true) :
-        Coord(p3d, epoch, defaultLongitude, normalize) {}
-    EclipticCoord(double const lambda, double const beta, double const epoch = 2000.0) : 
->>>>>>> 6a8824e1
         Coord(lambda, beta, epoch) {}
     EclipticCoord(std::string const lambda, std::string const beta, double const epoch = 2000.0) : 
         Coord(lambda, beta, epoch) {}
@@ -354,15 +313,10 @@
     TopocentricCoord(lsst::afw::geom::Point2D const &p2d, lsst::afw::geom::AngleUnit unit, double const epoch,
                      Observatory const &obs) : Coord(p2d, unit, epoch), _obs(obs) {}
     TopocentricCoord(lsst::afw::geom::Point3D const &p3d, double const epoch,
-<<<<<<< HEAD
-                     Observatory const &obs, lsst::afw::geom::Angle const defaultLongitude= lsst::afw::geom::Angle(0.)) :
-        Coord(p3d, epoch, defaultLongitude), _obs(obs) {}
+                     Observatory const &obs, bool normalize=true,
+                     lsst::afw::geom::Angle const defaultLongitude= lsst::afw::geom::Angle(0.)) :
+        Coord(p3d, epoch, normalize, defaultLongitude), _obs(obs) {}
     TopocentricCoord(lsst::afw::geom::Angle const az, lsst::afw::geom::Angle const alt, double const epoch,
-=======
-                     Observatory const &obs, double const defaultLongitude=0.0, bool normalize=true) :
-        Coord(p3d, epoch, defaultLongitude, normalize), _obs(obs) {}
-    TopocentricCoord(double const az, double const alt, double const epoch,
->>>>>>> 6a8824e1
                      Observatory const &obs) : Coord(az, alt, epoch), _obs(obs) {}
     TopocentricCoord(std::string const az, std::string const alt, double const epoch,
                      Observatory const &obs) : Coord(az, alt, epoch), _obs(obs) {}
@@ -398,23 +352,16 @@
 Coord::Ptr makeCoord(CoordSystem const system, lsst::afw::geom::Point2D const &p2d, lsst::afw::geom::AngleUnit unit,
                      double const epoch);
 Coord::Ptr makeCoord(CoordSystem const system, lsst::afw::geom::Point3D const &p3d, double const epoch,
-<<<<<<< HEAD
+                     bool normalize=true,
                      lsst::afw::geom::Angle const defaultLongitude);
-=======
-                     double const defaultLongitude, bool normalized=true);
->>>>>>> 6a8824e1
 Coord::Ptr makeCoord(CoordSystem const system);
 
 Coord::Ptr makeCoord(CoordSystem const system, lsst::afw::geom::Angle const ra, lsst::afw::geom::Angle const dec);
 Coord::Ptr makeCoord(CoordSystem const system, std::string const ra, std::string const dec);
 Coord::Ptr makeCoord(CoordSystem const system, lsst::afw::geom::Point2D const &p2d, lsst::afw::geom::AngleUnit unit);
 Coord::Ptr makeCoord(CoordSystem const system, lsst::afw::geom::Point3D const &p3d,
-<<<<<<< HEAD
+                     bool normalize=true,
                      lsst::afw::geom::Angle const defaultLongitude= lsst::afw::geom::Angle(0.));
-=======
-                     double const defaultLongitude=0.0, bool normalize=true);
->>>>>>> 6a8824e1
-
 
 /*
  * Utility functions
