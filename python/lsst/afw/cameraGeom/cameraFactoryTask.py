import os.path
import lsst.afw.geom as afwGeom
from lsst.afw.table import AmpInfoCatalog
from lsst.afw.cameraGeom import FOCAL_PLANE, PUPIL, PIXELS, ACTUAL_PIXELS, \
                                Camera, Detector, Orientation, CameraTransformMap

__all__ = ["CameraFactoryTask"]

class CameraFactoryTask(object):
    """Make a camera

    Eventually we hope that camera data will be unpersisted using a butler,
    which is why this is written to look something like a Task.
    """
    cameraSysList = [PUPIL, FOCAL_PLANE, PIXELS, ACTUAL_PIXELS]
    cameraSysMap = dict((sys.getSysName(), sys) for sys in cameraSysList)

    def __init__(self):
        """Construct a CameraFactoryTask
        """
        pass

    def run(self, cameraConfig, ampInfoPath):
        """Construct a camera (lsst.afw.cameraGeom Camera)

        @param[in] cameraConfig: an instance of CameraConfig
        @param[in] ampInfoDict: a dictionary keyed on the detector name of AmpInfoCatalog objects
        @return camera (an lsst.afw.cameraGeom.Camera)
        """
        detectorList = []
<<<<<<< HEAD
        for i in cameraConfig.detectorList:
            detectorConfig = cameraConfig.detectorList[i] 
=======
        for detectorConfig in cameraConfig.detectorList.itervalues():
>>>>>>> 41c6044a
            ampCatPath = os.path.join(ampInfoPath, detectorConfig.name + ".fits")
            ampInfoCat = AmpInfoCatalog.readFits(ampCatPath)
            detectorList.append(self.makeDetector(detectorConfig, ampInfoCat))
        nativeSys = self.cameraSysMap[cameraConfig.transformDict.nativeSys]
        transformDict = self.makeTransformDict(cameraConfig.transformDict.transforms)
        transformMap = CameraTransformMap(nativeSys, transformDict)
        return Camera(cameraConfig.name, detectorList, transformMap)

    def makeDetector(self, detectorConfig, ampInfoCatalog):
        """Make a detector object:

        @param detectorConfig -- config for this detector (an lsst.pex.config.Config)
        @param ampInfoCatalog -- amplifier information for this detector (an lsst.afw.table.AmpInfoCatalog)
        @return detector (an lsst.afw.cameraGeom.Detector)
        """
        orientation = self.makeOrientation(detectorConfig)
        pixelSize = afwGeom.Extent2D(detectorConfig.pixelSize_x, detectorConfig.pixelSize_y)
        transforms = self.makeTransformDict(detectorConfig.transformDict.transforms)
        transforms[FOCAL_PLANE] = orientation.makePixelFpTransform(pixelSize)
        llPoint = afwGeom.Point2I(detectorConfig.bbox_x0, detectorConfig.bbox_y0)
        urPoint = afwGeom.Point2I(detectorConfig.bbox_x1, detectorConfig.bbox_y1)
        bbox = afwGeom.Box2I(llPoint, urPoint)
        return Detector(detectorConfig.name, detectorConfig.detectorType, detectorConfig.serial, bbox, ampInfoCatalog, 
                             orientation, pixelSize, transforms)

    def makeOrientation(self, detectorConfig):
        """Make an instance of an Orientation class

        @param detectorConfig -- config for this detector (an lsst.pex.config.Config)
        @return orientation (an lsst.afw.cameraGeom.Orientation)
        """
        offset = afwGeom.Point2D(detectorConfig.offset_x, detectorConfig.offset_y)
        refPos = afwGeom.Point2D(detectorConfig.refpos_x, detectorConfig.refpos_y)
        yaw = afwGeom.Angle(detectorConfig.yawDeg, afwGeom.degrees)
        pitch = afwGeom.Angle(detectorConfig.pitchDeg, afwGeom.degrees)
        roll = afwGeom.Angle(detectorConfig.rollDeg, afwGeom.degrees)
        return Orientation(offset, refPos, yaw, pitch, roll)
        
    def makeTransformDict(self, transformConfigDict):
        """Make a dictionary of CameraSys: XYTransform.

        @param transformConfigDict -- an lsst.pex.config.ConfigDictField from an XYTransform registry;
            keys are camera system names.
        @return a dict of CameraSys or CameraSysPrefix: XYTransform
        """
        resMap = dict()
        if transformConfigDict is not None:
            for key in transformConfigDict:
                resMap[CameraSys(key)] = transformConfigDict[key].transform.apply()
        return resMap<|MERGE_RESOLUTION|>--- conflicted
+++ resolved
@@ -28,12 +28,7 @@
         @return camera (an lsst.afw.cameraGeom.Camera)
         """
         detectorList = []
-<<<<<<< HEAD
-        for i in cameraConfig.detectorList:
-            detectorConfig = cameraConfig.detectorList[i] 
-=======
         for detectorConfig in cameraConfig.detectorList.itervalues():
->>>>>>> 41c6044a
             ampCatPath = os.path.join(ampInfoPath, detectorConfig.name + ".fits")
             ampInfoCat = AmpInfoCatalog.readFits(ampCatPath)
             detectorList.append(self.makeDetector(detectorConfig, ampInfoCat))
